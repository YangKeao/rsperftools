// Copyright 2019 TiKV Project Authors. Licensed under Apache-2.0.

use std::borrow::Cow;
use std::fmt::{self, Debug, Display, Formatter};
use std::hash::{Hash, Hasher};
use std::os::raw::c_void;
use std::path::PathBuf;

use smallvec::SmallVec;
use symbolic_demangle::demangle;

use crate::backtrace::{Frame, Trace, TraceImpl};
use crate::{MAX_DEPTH, MAX_THREAD_NAME};

#[derive(Clone)]
pub struct UnresolvedFrames {
    pub frames: SmallVec<[<TraceImpl as Trace>::Frame; MAX_DEPTH]>,
    pub thread_name: [u8; MAX_THREAD_NAME],
    pub thread_name_length: usize,
    pub thread_id: u64,
}

impl Default for UnresolvedFrames {
    fn default() -> Self {
        let frames = SmallVec::with_capacity(MAX_DEPTH);
        Self {
            frames,
            thread_name: [0; MAX_THREAD_NAME],
            thread_name_length: 0,
            thread_id: 0,
        }
    }
}

impl Debug for UnresolvedFrames {
    fn fmt(&self, f: &mut Formatter) -> std::fmt::Result {
        self.frames.fmt(f)
    }
}

impl UnresolvedFrames {
    pub fn new(
        frames: SmallVec<[<TraceImpl as Trace>::Frame; MAX_DEPTH]>,
        tn: &[u8],
        thread_id: u64,
    ) -> Self {
        let thread_name_length = tn.len();
        let mut thread_name = [0; MAX_THREAD_NAME];
        thread_name[0..thread_name_length].clone_from_slice(tn);

        Self {
            frames,
            thread_name,
            thread_name_length,
            thread_id,
        }
    }
}

impl PartialEq for UnresolvedFrames {
    fn eq(&self, other: &Self) -> bool {
        let (frames1, frames2) = (&self.frames, &other.frames);
        if self.thread_id != other.thread_id || frames1.len() != frames2.len() {
            false
        } else {
            Iterator::zip(frames1.iter(), frames2.iter())
                .map(|(s1, s2)| s1.symbol_address() == s2.symbol_address())
                .all(|equal| equal)
        }
    }
}

impl Eq for UnresolvedFrames {}

impl Hash for UnresolvedFrames {
    fn hash<H: Hasher>(&self, state: &mut H) {
        self.frames
            .iter()
            .for_each(|frame| frame.symbol_address().hash(state));
        self.thread_id.hash(state);
    }
}

/// Symbol is a representation of a function symbol. It contains name and addr of it. If built with
/// debug message, it can also provide line number and filename. The name in it is not demangled.
#[derive(Debug, Clone)]
pub struct Symbol {
    /// This name is raw name of a symbol (which hasn't been demangled).
    pub raw_name: Option<Vec<u8>>,

    /// This name is demangled name of a symbol.
    pub name: Option<String>,

    /// The address of the function. It is not 100% trustworthy.
    pub addr: Option<*mut c_void>,

    /// Line number of this symbol. If compiled with debug message, you can get it.
    pub lineno: Option<u32>,

    /// Filename of this symbol. If compiled with debug message, you can get it.
    pub filename: Option<PathBuf>,
}

impl Symbol {
    pub fn raw_name(&self) -> &[u8] {
        self.raw_name.as_deref().unwrap_or(b"Unknown")
    }

<<<<<<< HEAD
    pub fn name(&self) -> &str {
        self.name.as_deref().unwrap_or("Unknown")
=======
    pub fn name(&self) -> String {
        self.name.as_deref().unwrap_or("Unknown").to_string()
>>>>>>> a5b1ae82
    }

    pub fn sys_name(&self) -> Cow<str> {
        String::from_utf8_lossy(self.raw_name())
    }

    pub fn filename(&self) -> Cow<str> {
        self.filename
            .as_ref()
            .map(|name| name.as_os_str().to_string_lossy())
            .unwrap_or_else(|| Cow::Borrowed("Unknown"))
    }

    pub fn lineno(&self) -> u32 {
        self.lineno.unwrap_or(0)
    }
}

unsafe impl Send for Symbol {}

impl<T> From<&T> for Symbol
where
    T: crate::backtrace::Symbol,
{
    fn from(symbol: &T) -> Self {
        Self::from_with_demangle(symbol, demangle)
    }
}

impl Symbol {
    pub fn from_with_demangle<T, F>(symbol: &T, demangle: F) -> Self
    where
        T: crate::backtrace::Symbol,
        F: Fn(&str) -> Cow<str>,
    {
        let raw_name = symbol.name();
        let name = symbol
            .name()
            .map(|name| demangle(&String::from_utf8_lossy(&name)).to_string());

        Symbol {
            raw_name,
            name,
            addr: symbol.addr(),
            lineno: symbol.lineno(),
            filename: symbol.filename(),
        }
    }
}

impl Display for Symbol {
    fn fmt(&self, f: &mut Formatter) -> fmt::Result {
        f.write_str(&self.name())
    }
}

impl PartialEq for Symbol {
    fn eq(&self, other: &Self) -> bool {
        self.raw_name() == other.raw_name()
    }
}

impl Hash for Symbol {
    fn hash<H: Hasher>(&self, state: &mut H) {
        self.raw_name().hash(state)
    }
}

/// A representation of a backtrace. `thread_name` and `thread_id` was got from `pthread_getname_np`
/// and `pthread_self`. frames is a vector of symbols.
#[derive(Clone, PartialEq, Hash)]
pub struct Frames {
    pub frames: Vec<Vec<Symbol>>,
    pub thread_name: String,
    pub thread_id: u64,
}

impl Frames {
    /// Returns a thread identifier (name or ID) as a string.
    pub fn thread_name_or_id(&self) -> String {
        if !self.thread_name.is_empty() {
            self.thread_name.clone()
        } else {
            format!("{:?}", self.thread_id)
        }
    }
}

impl From<UnresolvedFrames> for Frames {
    fn from(frames: UnresolvedFrames) -> Self {
        Self::from_with_demangle(frames, demangle)
    }
}

impl Frames {
    pub fn from_with_demangle<F>(frames: UnresolvedFrames, demangle: F) -> Self
    where
        F: Fn(&str) -> Cow<str> + Copy,
    {
        let mut fs = Vec::new();

        let mut frame_iter = frames.frames.iter();

        while let Some(frame) = frame_iter.next() {
            let mut symbols: Vec<Symbol> = Vec::new();

            frame.resolve_symbol(|symbol| {
                let symbol = Symbol::from_with_demangle(symbol, demangle);
                symbols.push(symbol);
            });

            if symbols
                .iter()
                .any(|symbol| symbol.name() == "perf_signal_handler")
            {
                // ignore frame itself and its next one
                frame_iter.next();
                continue;
            }

            if !symbols.is_empty() {
                fs.push(symbols);
            }
        }

        Self {
            frames: fs,
            thread_name: String::from_utf8_lossy(&frames.thread_name[0..frames.thread_name_length])
                .into_owned(),
            thread_id: frames.thread_id,
        }
    }
}

impl Eq for Frames {}

impl Debug for Frames {
    fn fmt(&self, f: &mut Formatter) -> std::fmt::Result {
        for frame in self.frames.iter() {
            write!(f, "FRAME: ")?;
            for symbol in frame.iter() {
                write!(f, "{} -> ", symbol)?;
            }
        }
        write!(f, "THREAD: ")?;
        if !self.thread_name.is_empty() {
            write!(f, "{}", self.thread_name)
        } else {
            write!(f, "ThreadId({})", self.thread_id)
        }
    }
}

#[cfg(test)]
mod tests {
    use super::*;

    #[test]
    fn demangle_rust() {
        let demangled = demangle("_ZN3foo3barE");
        assert_eq!(demangled, "foo::bar")
    }

    #[test]
    fn demangle_cpp() {
        let name =
            "_ZNK3MapI10StringName3RefI8GDScriptE10ComparatorIS0_E16DefaultAllocatorE3hasERKS0_";

        assert_eq!(
            demangle(name),
            "Map<StringName, Ref<GDScript>, Comparator<StringName>, DefaultAllocator>::has(StringName const&) const"
        )
    }
}<|MERGE_RESOLUTION|>--- conflicted
+++ resolved
@@ -106,13 +106,8 @@
         self.raw_name.as_deref().unwrap_or(b"Unknown")
     }
 
-<<<<<<< HEAD
-    pub fn name(&self) -> &str {
-        self.name.as_deref().unwrap_or("Unknown")
-=======
     pub fn name(&self) -> String {
         self.name.as_deref().unwrap_or("Unknown").to_string()
->>>>>>> a5b1ae82
     }
 
     pub fn sys_name(&self) -> Cow<str> {
