# Changelog
All notable changes to this project will be documented in this file.

The format is based on [Keep a Changelog](https://keepachangelog.com/en/1.0.0/),
and this project adheres to [Semantic Versioning](https://semver.org/spec/v2.0.0.html).

## [Unreleased]

<<<<<<< HEAD
### Added
- Add `frame-pointer` feature to unwind the stack with frame pointer (#116)

### Changed
- The user has to specify one unwind implementation (`backtrace-rs` or `frame-pointer`) in the features (#116)
=======
## [0.8.0] - 2022-04-20

### Changed
- Update prost from 0.9 to 0.10 (#113, #114, #115)

### Fixed
- Fix pthread_getname_np not available on musl (#110)
>>>>>>> 1f096ce1

## [0.7.0] - 2022-03-08

### Added
- Add rust-protobuf support by adding protobuf-codec features (#106)

### Changed
- protobuf feature is renamed to prost-codec to align all other tikv projects (#106)

## [0.6.2] - 2021-12-24
### Added
- implement `Clone` for `ProfilerGuardBuilder` [@yangkeao](https://github.com/YangKeao)
- Add thread names and timing information to protobuf reports [@free](https://github.com/free)

## [0.6.1] - 2021-11-01
### Added
- `blocklist` to skip sampling in selected shared library [@yangkeao](https://github.com/YangKeao)

### Fixed
- Fix memory leak in collector of samples [@yangkeao](https://github.com/YangKeao)

## [0.6.0] - 2021-10-21
### Changed
- Bump prost* to v0.9.0 [@PsiACE](https://github.com/PsiACE)

### Security
- Bump nix to v0.23 [@PsiACE](https://github.com/PsiACE)

## [0.5.0] - 2021-10-21
### Changed
- Bump version of prost* [@PsiACE](https://github.com/PsiACE)

## [0.4.4] - 2021-07-13
### Fixed
- Fix the lifetime mark is not used by criterion output [@yangkeao](https://github.com/YangKeao)

## [0.4.3] - 2021-03-18
### Changed
- Change the output paths for `criterion::PProfProfiler` to support benchmark groups [@yangkeao](https://github.com/YangKeao)

### Security
- Bump nix to v0.20 [@yangkeao](https://github.com/YangKeao)

## [0.4.2] - 2021-02-20
### Added
- Implement criterion profiler [@yangkeao](https://github.com/YangKeao)

### Fixed
- Fix compilation error on arm architecture [@yangkeao](https://github.com/YangKeao)

## [0.4.1] - 2021-02-10
### Added
- Allow passing custom flamegraph options [@yangkeao](https://github.com/YangKeao)

## [0.4.0] - 2020-12-30
### Fix
- Fix flamegraph inline functions [@yangkeao](https://github.com/YangKeao)

## [0.3.21] - 2020-12-28
### Changed
- Bump version of prost* [@xhebox](https://github.com/xhebox)

### Security
- Bump rand to v0.8 @dependabot
- Bump nix to v0.19 @dependabot

## [0.3.20] - 2020-12-11
### Changed
- Split `symbolic-demangle` into multiple features [@yangkeao](https://github.com/YangKeao)

## [0.3.19] - 2020-12-11
### Fix
- Ignore SIGPROF signal after stop, rather than reset to the default handler [@yangkeao](https://github.com/YangKeao)

## [0.3.18] - 2020-08-07
### Added
- Add `Report::build_unresolved` [@umanwizard](https://github.com/umanwizard)

### Changed
- Change from `&mut self` to `&self` in `RpoertBuilder::build` [@umanwizard](https://github.com/umanwizard)

## [0.3.16] - 2020-02-25
### Added
- Support cpp demangle [@yangkeao](https://github.com/YangKeao)

## [0.3.15] - 2020-02-05
### Added
- Filter out signal handler functions [@yangkeao](https://github.com/YangKeao)

### Fixed
- Fix protobuf unit [@yangkeao](https://github.com/YangKeao)

## [0.3.14] - 2020-02-05
### Fixed
- Don't get lock inside `backtrace::Backtrace` [@yangkeao](https://github.com/YangKeao)

## [0.3.13] - 2020-01-31
### Added
- Export `prost::Message` [@yangkeao](https://github.com/YangKeao)

### Fixed
- Only use thread name on linux and macos [@yangkeao](https://github.com/YangKeao)
- Disable `#![feature(test)]` outside of tests [@kennytm](https://github.com/kennytm)

## [0.3.12] - 2019-11-27
### Fixed
- Stop timer before profiler stops [@yangkeao](https://github.com/YangKeao)

## [0.3.9] - 2019-11-08
### Added
- Support profobuf output [@lonng](https://github.com/lonng)

## [0.3.5] - 2019-11-04
### Changed
- Change crate name from `rsperftools` to `pprof-rs` [@yangkeao](https://github.com/YangKeao)

## [0.3.4] - 2019-11-04
### Changed
- Use less stack space [@yangkeao](https://github.com/YangKeao)

## [0.3.2] - 2019-11-01
### Fixed
- Seek to the start before reading file in `TempFdArray`[@yangkeao](https://github.com/YangKeao)

## [0.3.1] - 2019-11-01
### Added
- Support customized post processor for frames [@yangkeao](https://github.com/YangKeao)

### Fixed
- Fix deadlock inside the `std::thread::current().name()` [@yangkeao](https://github.com/YangKeao)

## [0.2.3] - 2019-10-31
### Fixed
- Avoid calling `malloc` inside the signal handler [@yangkeao](https://github.com/YangKeao)

## [0.1.4] - 2019-10-25
### Changed
- Implement `Send` for `Symbol` [@yangkeao](https://github.com/YangKeao)

## [0.1.3] - 2019-10-24
### Added
- Add log [@yangkeao](https://github.com/YangKeao)

### Fixed
- Stop signal handler after processing started [@yangkeao](https://github.com/YangKeao)

## [0.1.1] - 2019-10-22
### Added
- Check whether profiler is running when starting the profiler [@yangkeao](https://github.com/YangKeao)

## [0.1.0] - 2019-10-22
### Added
- Support profiling with signal handler [@yangkeao](https://github.com/YangKeao)
- Support generating flamegraph [@yangkeao](https://github.com/YangKeao)<|MERGE_RESOLUTION|>--- conflicted
+++ resolved
@@ -6,13 +6,12 @@
 
 ## [Unreleased]
 
-<<<<<<< HEAD
 ### Added
 - Add `frame-pointer` feature to unwind the stack with frame pointer (#116)
 
 ### Changed
 - The user has to specify one unwind implementation (`backtrace-rs` or `frame-pointer`) in the features (#116)
-=======
+
 ## [0.8.0] - 2022-04-20
 
 ### Changed
@@ -20,7 +19,6 @@
 
 ### Fixed
 - Fix pthread_getname_np not available on musl (#110)
->>>>>>> 1f096ce1
 
 ## [0.7.0] - 2022-03-08
 
