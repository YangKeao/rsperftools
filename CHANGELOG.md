# Changelog
All notable changes to this project will be documented in this file.

The format is based on [Keep a Changelog](https://keepachangelog.com/en/1.0.0/),
and this project adheres to [Semantic Versioning](https://semver.org/spec/v2.0.0.html).

## [Unreleased]

### Changed
- Remove `backtrace-rs` feature, as the default choice when not specified (#130)

<<<<<<< HEAD
### Added
- Add `sample_timestamp` to Frames and UnresolvedFrames in order to have more fine-grained info on when the samples are collected (#133)
=======
### Fixed
- Export `UnresolvedReport` type to allow developers to get the unresolved report (#132)
>>>>>>> 108d0d62

## [0.9.1] - 2022-05-19

### Fixed
- Protect the error number in signal handler (#128)

## [0.9.0] - 2022-05-09

### Added
- Add `frame-pointer` feature to unwind the stack with frame pointer (#116)

### Changed
- The user has to specify one unwind implementation (`backtrace-rs` or `frame-pointer`) in the features (#116)

## [0.8.0] - 2022-04-20

### Changed
- Update prost from 0.9 to 0.10 (#113, #114, #115)

### Fixed
- Fix pthread_getname_np not available on musl (#110)

## [0.7.0] - 2022-03-08

### Added
- Add rust-protobuf support by adding protobuf-codec features (#106)

### Changed
- protobuf feature is renamed to prost-codec to align all other tikv projects (#106)

## [0.6.2] - 2021-12-24
### Added
- implement `Clone` for `ProfilerGuardBuilder` [@yangkeao](https://github.com/YangKeao)
- Add thread names and timing information to protobuf reports [@free](https://github.com/free)

## [0.6.1] - 2021-11-01
### Added
- `blocklist` to skip sampling in selected shared library [@yangkeao](https://github.com/YangKeao)

### Fixed
- Fix memory leak in collector of samples [@yangkeao](https://github.com/YangKeao)

## [0.6.0] - 2021-10-21
### Changed
- Bump prost* to v0.9.0 [@PsiACE](https://github.com/PsiACE)

### Security
- Bump nix to v0.23 [@PsiACE](https://github.com/PsiACE)

## [0.5.0] - 2021-10-21
### Changed
- Bump version of prost* [@PsiACE](https://github.com/PsiACE)

## [0.4.4] - 2021-07-13
### Fixed
- Fix the lifetime mark is not used by criterion output [@yangkeao](https://github.com/YangKeao)

## [0.4.3] - 2021-03-18
### Changed
- Change the output paths for `criterion::PProfProfiler` to support benchmark groups [@yangkeao](https://github.com/YangKeao)

### Security
- Bump nix to v0.20 [@yangkeao](https://github.com/YangKeao)

## [0.4.2] - 2021-02-20
### Added
- Implement criterion profiler [@yangkeao](https://github.com/YangKeao)

### Fixed
- Fix compilation error on arm architecture [@yangkeao](https://github.com/YangKeao)

## [0.4.1] - 2021-02-10
### Added
- Allow passing custom flamegraph options [@yangkeao](https://github.com/YangKeao)

## [0.4.0] - 2020-12-30
### Fix
- Fix flamegraph inline functions [@yangkeao](https://github.com/YangKeao)

## [0.3.21] - 2020-12-28
### Changed
- Bump version of prost* [@xhebox](https://github.com/xhebox)

### Security
- Bump rand to v0.8 @dependabot
- Bump nix to v0.19 @dependabot

## [0.3.20] - 2020-12-11
### Changed
- Split `symbolic-demangle` into multiple features [@yangkeao](https://github.com/YangKeao)

## [0.3.19] - 2020-12-11
### Fix
- Ignore SIGPROF signal after stop, rather than reset to the default handler [@yangkeao](https://github.com/YangKeao)

## [0.3.18] - 2020-08-07
### Added
- Add `Report::build_unresolved` [@umanwizard](https://github.com/umanwizard)

### Changed
- Change from `&mut self` to `&self` in `RpoertBuilder::build` [@umanwizard](https://github.com/umanwizard)

## [0.3.16] - 2020-02-25
### Added
- Support cpp demangle [@yangkeao](https://github.com/YangKeao)

## [0.3.15] - 2020-02-05
### Added
- Filter out signal handler functions [@yangkeao](https://github.com/YangKeao)

### Fixed
- Fix protobuf unit [@yangkeao](https://github.com/YangKeao)

## [0.3.14] - 2020-02-05
### Fixed
- Don't get lock inside `backtrace::Backtrace` [@yangkeao](https://github.com/YangKeao)

## [0.3.13] - 2020-01-31
### Added
- Export `prost::Message` [@yangkeao](https://github.com/YangKeao)

### Fixed
- Only use thread name on linux and macos [@yangkeao](https://github.com/YangKeao)
- Disable `#![feature(test)]` outside of tests [@kennytm](https://github.com/kennytm)

## [0.3.12] - 2019-11-27
### Fixed
- Stop timer before profiler stops [@yangkeao](https://github.com/YangKeao)

## [0.3.9] - 2019-11-08
### Added
- Support profobuf output [@lonng](https://github.com/lonng)

## [0.3.5] - 2019-11-04
### Changed
- Change crate name from `rsperftools` to `pprof-rs` [@yangkeao](https://github.com/YangKeao)

## [0.3.4] - 2019-11-04
### Changed
- Use less stack space [@yangkeao](https://github.com/YangKeao)

## [0.3.2] - 2019-11-01
### Fixed
- Seek to the start before reading file in `TempFdArray`[@yangkeao](https://github.com/YangKeao)

## [0.3.1] - 2019-11-01
### Added
- Support customized post processor for frames [@yangkeao](https://github.com/YangKeao)

### Fixed
- Fix deadlock inside the `std::thread::current().name()` [@yangkeao](https://github.com/YangKeao)

## [0.2.3] - 2019-10-31
### Fixed
- Avoid calling `malloc` inside the signal handler [@yangkeao](https://github.com/YangKeao)

## [0.1.4] - 2019-10-25
### Changed
- Implement `Send` for `Symbol` [@yangkeao](https://github.com/YangKeao)

## [0.1.3] - 2019-10-24
### Added
- Add log [@yangkeao](https://github.com/YangKeao)

### Fixed
- Stop signal handler after processing started [@yangkeao](https://github.com/YangKeao)

## [0.1.1] - 2019-10-22
### Added
- Check whether profiler is running when starting the profiler [@yangkeao](https://github.com/YangKeao)

## [0.1.0] - 2019-10-22
### Added
- Support profiling with signal handler [@yangkeao](https://github.com/YangKeao)
- Support generating flamegraph [@yangkeao](https://github.com/YangKeao)<|MERGE_RESOLUTION|>--- conflicted
+++ resolved
@@ -9,13 +9,11 @@
 ### Changed
 - Remove `backtrace-rs` feature, as the default choice when not specified (#130)
 
-<<<<<<< HEAD
 ### Added
 - Add `sample_timestamp` to Frames and UnresolvedFrames in order to have more fine-grained info on when the samples are collected (#133)
-=======
+- 
 ### Fixed
 - Export `UnresolvedReport` type to allow developers to get the unresolved report (#132)
->>>>>>> 108d0d62
 
 ## [0.9.1] - 2022-05-19
 
